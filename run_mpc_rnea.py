--- conflicted
+++ resolved
@@ -16,6 +16,7 @@
 
 # Only for B2G
 arm_f_des = np.array([0, 0, 0])
+arm_f_des = np.array([0, 0, 0])
 arm_vel_des = np.array([0.1, 0, 0])
 
 # Tracking goal: linear and angular momentum
@@ -23,7 +24,7 @@
 step_height = 0.1
 
 # MPC
-<<<<<<< HEAD
+mpc_loops = 100
 mpc_loops = 200
 
 # Compiled solver
@@ -31,17 +32,8 @@
 compile_solver = False
 # compiled_sqp_data = None
 compiled_sqp_data = "libsqp_data.so"
-=======
-mpc_loops = 100
 
-# Solver
-solver = "fatrop"
-warm_start = True
-compile_solver = True
-load_compiled_solver = None
-# load_compiled_solver = "libsolver_b2_warm_N12_dt25.so"
->>>>>>> 3c59e567
-
+debug = False  # print info
 debug = False  # print info
 
 
@@ -49,7 +41,6 @@
     x_init = np.concatenate((q0, np.zeros(robot.nv)))
     solve_times = []
 
-<<<<<<< HEAD
     # Initialize solver
     ocp.update_initial_state(x_init)
     ocp.update_contact_schedule(shift_idx=0)
@@ -62,68 +53,8 @@
         ocp.solve(retract_all=False, compiled_sqp_data=compiled_sqp_data)
         solve_times.append(ocp.solve_time)
 
-        x_init = ocp.dyn.state_integrate()(x_init, ocp.DX_prev[1])
-        robot_instance.display(ocp.qs[-1])  # Display last q
-=======
-    if compile_solver or load_compiled_solver:
-        if load_compiled_solver:
-            # Load solver
-            solver_function = casadi.external("compiled_solver", "codegen/lib/" + load_compiled_solver)
-        else:
-            # Initialize solver
-            ocp.init_solver(solver=solver, compile_solver=compile_solver, warm_start=warm_start)
-            solver_function = ocp.solver_function
-
-        # Warm start (dual variables)
-        # lam_g_warm_start = ocp.opti.value(ocp.opti.lam_g, ocp.opti.initial())
-
-        for k in range(N):
-            # Get parameters
-            ocp.update_initial_state(x_init)
-            ocp.update_contact_schedule(shift_idx=k)
-            contact_schedule = ocp.opti.value(ocp.contact_schedule)
-            bezier_schedule = ocp.opti.value(ocp.bezier_schedule)
-
-            params = [x_init, contact_schedule, bezier_schedule, robot.Q_diag, robot.R_diag,
-                      com_goal, step_height]
-
-            if ocp.arm_ee_id:
-                params += [arm_f_des, arm_vel_des]
-            if warm_start:
-                ocp.warm_start()
-                x_warm_start = ocp.opti.value(ocp.opti.x, ocp.opti.initial())
-                params += [x_warm_start]
-            
-            # Solve
-            start_time = time.time()
-            sol_x = solver_function(*params)
-            end_time = time.time()
-            sol_time = end_time - start_time
-            solve_times.append(sol_time)
-
-            print("Solve time (ms): ", sol_time * 1000)
-
-            # Retract solution
-            ocp._retract_stacked_sol(sol_x, retract_all=False)
-            x_init = ocp.dyn.state_integrate()(x_init, ocp.DX_prev[1])
-            # lam_g_warm_start = sol_lam_g
-
-            robot_instance.display(ocp.qs[-1])  # Display last q
-
-    else:
-        # Initialize solver
-        ocp.init_solver(solver=solver, compile_solver=compile_solver)
-
-        for k in range(N):
-            ocp.update_initial_state(x_init)
-            ocp.update_contact_schedule(shift_idx=k)
-            ocp.warm_start()
-            ocp.solve(retract_all=False)
-            solve_times.append(ocp.solve_time)
-
             x_init = ocp.dyn.state_integrate()(x_init, ocp.DX_prev[1])
             robot_instance.display(ocp.qs[-1])  # Display last q
->>>>>>> 3c59e567
 
     print("Avg solve time (ms): ", np.average(solve_times) * 1000)
     print("Std solve time (ms): ", np.std(solve_times) * 1000)
