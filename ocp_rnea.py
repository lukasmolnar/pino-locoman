--- conflicted
+++ resolved
@@ -32,29 +32,6 @@
         self.n_feet = len(self.ee_ids)
         self.n_contact_feet = self.gait_sequence.n_contacts
 
-<<<<<<< HEAD
-        # Weights
-        Q_pos_diag = np.concatenate((
-            [0] * 2,  # base x/y
-            [1000],  # base z
-            [100] * 3,  # base rot
-            [10] * self.nj,  # joints
-        ))
-        Q_vel_diag = np.concatenate((
-            [1000] * 3,  # base linear
-            [1000] * 3,  # base angular
-            [1] * self.nj,
-        ))
-        Q_diag = np.concatenate((Q_pos_diag, Q_vel_diag))
-        R_diag = np.concatenate((
-            [1e-5] * self.nj,  # joint torques
-            [1e-5] * self.nf,  # contact forces
-        ))
-        Q = np.diag(Q_diag)
-        R = np.diag(R_diag)
-
-=======
->>>>>>> 3c59e567
         # State and inputs to optimize
         self.nx = self.nq + self.nv  # positions + velocities
         self.ndx_opt = self.nv * 2  # position deltas + velocities
@@ -112,19 +89,11 @@
         # Final state
         dx = self.DX_opt[self.nodes]
         err_dx = dx - dx_des
-<<<<<<< HEAD
-        obj += 0.5 * err_dx.T @ Q @ err_dx
-
-        # CONSTRAINTS
-        # self.opti.subject_to(self.DX_opt[0][:self.nv] == [0] * self.nv)  # initial position
-        self.opti.subject_to(self.DX_opt[0] == [0] * 2 * self.nv)  # initial velocity
-=======
         obj += 0.5 * err_dx.T @ self.Q @ err_dx
 
         # CONSTRAINTS
         # self.opti.subject_to(self.DX_opt[0][:self.nv] == [0] * self.nv)  # initial pos
         self.opti.subject_to(self.DX_opt[0] == [0] * 2 * self.nv)  # initial pos + vel
->>>>>>> 3c59e567
 
         for i in range(self.nodes):
             # Gather all state and input info
@@ -151,10 +120,7 @@
             tau_rnea = self.dyn.rnea_dynamics(self.arm_ee_id)(q, v, a, forces)
             self.opti.subject_to(tau_rnea[:6] == [0] * 6)  # base
             if i < 2:
-<<<<<<< HEAD
-=======
                 # Joint torques only for first two nodes
->>>>>>> 3c59e567
                 self.opti.subject_to(tau_rnea[6:] == tau_j)  # joints
 
             # Contact and swing constraints
@@ -175,11 +141,7 @@
                 self.opti.subject_to((1 - in_contact) * f_e == [0] * 3)
 
                 if i == 0:
-<<<<<<< HEAD
-                    # No path constraint!
-=======
                     # No state constraints at first time step
->>>>>>> 3c59e567
                     continue
 
                 # Zero end-effector velocity (linear)
@@ -193,14 +155,9 @@
                 vel_diff = vel_z - vel_z_des
                 self.opti.subject_to((1 - in_contact) * vel_diff == 0)
 
-<<<<<<< HEAD
-                # pos_z = self.dyn.get_frame_position(frame_id)(q)[2]
-                # pos_z_des = self.gait_sequence.get_bezier_pos_z(0, bezier_idx, h=step_height)
-=======
                 # foot_z0 = 0.0384579  # depends on q0!
                 # pos_z = self.dyn.get_frame_position(frame_id)(q)[2]
                 # pos_z_des = self.gait_sequence.get_bezier_pos_z(foot_z0, bezier_idx, h=self.step_height)
->>>>>>> 3c59e567
                 # pos_diff = pos_z - pos_z_des
                 # self.opti.subject_to((1 - in_contact) * pos_diff == 0)
 
@@ -282,23 +239,15 @@
             for i in range(self.nodes):
                 DX_diff = self.DX_prev[i+1] - DX_init
                 self.opti.set_initial(self.DX_opt[i], DX_diff)
-<<<<<<< HEAD
-                # self.opti.set_initial(self.DX_opt[i], self.DX_prev[i])
-=======
             # Last node
             # DX_diff = self.DX_prev[-1] - DX_init
             # self.opti.set_initial(self.DX_opt[self.nodes], DX_diff)
->>>>>>> 3c59e567
 
         if self.U_prev is not None:
             for i in range(self.nodes - 1):
                 self.opti.set_initial(self.U_opt[i], self.U_prev[i+1])
-<<<<<<< HEAD
-                # self.opti.set_initial(self.U_opt[i], self.U_prev[i])
-=======
             # Last node
             # self.opti.set_initial(self.U_opt[self.nodes-1], self.U_prev[-1])
->>>>>>> 3c59e567
 
         if self.lam_g is not None:
             self.opti.set_initial(self.opti.lam_g, self.lam_g)
